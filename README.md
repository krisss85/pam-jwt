Uber's SSH certificate pam module.

This is a pam module that will authenticate a user based on them having an ssh certificate in
their ssh-agent signed by a specified ssh CA.

Works on linux and osx. BSD doesn't work because go doesn't (yet) support `buildmode=c-shared`
on bsd.

Building:

1. clone the repo and run 'make'
```
  $ git clone github.com/uber/pam-ussh

  ...

  $ make
  mkdir -p /home/pmoody/tmp/pam-ussh/.go/src
  GOPATH=/home/pmoody/tmp/pam-ussh/.go go get golang.org/x/crypto/ssh
  GOPATH=/home/pmoody/tmp/pam-ussh/.go go get golang.org/x/crypto/ssh/agent
  GOPATH=/home/pmoody/tmp/pam-ussh/.go go get github.com/stretchr/testify/require
  GOPATH=/home/pmoody/tmp/pam-ussh/.go go test -cover
  PASS
  coverage: 71.8% of statements
  ok  	_/home/pmoody/tmp/pam-ussh	0.205s
  GOPATH=/home/pmoody/tmp/pam-ussh/.go go build -buildmode=c-shared -o pam_ussh.so

  $
```

Usage:

1. put this pam module where ever pam modules live on your system, eg. `/lib/security`

2. add it as an authentication method, eg.

```
  $ grep auth /etc/pam.d/sudo
  auth [success=1 default=ignore] /lib/security/pam_ussh.so
  auth requisite                  pam_deny.so
  auth required                   pam_permit.so
```

Runtime configuration options:
* `ca_file` - string, the path to your TrustedUserCAKeys file, default `/etc/ssh/trusted_user_ca`.
  This is the pubkey that signs your user certificates.

* `authorized_principals` - string, comma separated list of authorized principals, default `""`.
  If set, the user needs to have a principal in this list in order to use this module. If
  this and `authorized_principals_file` are both set, only the last option listed is checked.

* `authorized_principals_file` - string, path to an authorized_principals file, default `""`.
  If set, users need to have a principal listed in this file in order to use this module.
  If this and `authorized_principals` are both set, only the last option listed is checked.

* `group` - string, default, `""`
  If set, the user needs to be a member of this group in order to use this module.


Example configuration:

the following looks for a certificate on $SSH_AUTH_SOCK that have been signed by user_ca. Additionally,
the user needs to have a principal on the certificate that's listed in /etc/ssh/root_authorized_principals

```
auth [success=1 default=ignore] /lib/security/pam_ussh.so ca_file=/etc/ssh/user_ca authorized_principals_file=/etc/ssh/root_authorized_principals
```

FAQ:

<<<<<<< HEAD
* does this work with non-certificate ssh-keys?
  - No, not at the moment. 
  - There's no reason it can't though, we just didn't need it to do that so I never added the functionality

* why aren't you using $DEP_SYSTEM?
  - We didn't need to so we didn't bother

* can you make it do $X?
  - Submit a feature request, or better yet a pull request
=======
1. How do I report a security issue?

  * Please report security issues at the [hackerone bug bounty page](https://hackerone.com/uber) and the bugbounty folks will determine bounty eligibility.

2. does this work with non-certificate ssh-keys?
  A: no, not at the moment. there's no reason it can't though, we just didn't need it to do that so I never added the functionality.

3. why aren't you using $DEP_SYSTEM?
  A: we didn't need to so we didn't bother.

4. can you make it do $X?
  A: submit a feature request, or better yet a pull request.
>>>>>>> d7c5836d

Information on ssh certificates:
* http://cvsweb.openbsd.org/cgi-bin/cvsweb/src/usr.bin/ssh/PROTOCOL.certkeys?rev=HEAD
* https://blog.habets.se/2011/07/OpenSSH-certificates.html<|MERGE_RESOLUTION|>--- conflicted
+++ resolved
@@ -68,7 +68,9 @@
 
 FAQ:
 
-<<<<<<< HEAD
+* How do I report a security issue?
+  - Please report security issues at the [hackerone bug bounty page](https://hackerone.com/uber) and the bugbounty folks will determine bounty eligibility
+
 * does this work with non-certificate ssh-keys?
   - No, not at the moment. 
   - There's no reason it can't though, we just didn't need it to do that so I never added the functionality
@@ -78,20 +80,7 @@
 
 * can you make it do $X?
   - Submit a feature request, or better yet a pull request
-=======
-1. How do I report a security issue?
 
-  * Please report security issues at the [hackerone bug bounty page](https://hackerone.com/uber) and the bugbounty folks will determine bounty eligibility.
-
-2. does this work with non-certificate ssh-keys?
-  A: no, not at the moment. there's no reason it can't though, we just didn't need it to do that so I never added the functionality.
-
-3. why aren't you using $DEP_SYSTEM?
-  A: we didn't need to so we didn't bother.
-
-4. can you make it do $X?
-  A: submit a feature request, or better yet a pull request.
->>>>>>> d7c5836d
 
 Information on ssh certificates:
 * http://cvsweb.openbsd.org/cgi-bin/cvsweb/src/usr.bin/ssh/PROTOCOL.certkeys?rev=HEAD
